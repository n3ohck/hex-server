--- conflicted
+++ resolved
@@ -1,57 +1,32 @@
 require("dotenv").config();
 
-const express  = require("express");
-const http     = require("http");
-const net      = require("net");
-const fs       = require("fs");
-const path     = require("path");
-const { Server } = require("socket.io");
-const cors     = require("cors");
-const helmet   = require("helmet");
-const axios    = require("axios");
-const jwt      = require("jsonwebtoken");
+const express = require("express");
+const http = require("http");
+const net = require("net");
+const fs = require("fs");
+const path = require("path");
+const {Server} = require("socket.io");
+const cors = require("cors");
+const helmet = require("helmet");
+const axios = require("axios");
+const jwt = require("jsonwebtoken");
 const mongoose = require("mongoose");
-const https    = require("https");
-
-/* =========================
- *  Config
- * ========================= */
-const PORT               = Number(process.env.PORT || 3001);
-const HTTP_INGEST_PORT   = parseInt(process.env.HTTP_INGEST_PORT || "9000", 10);
-const TCP_PORT           = parseInt(process.env.TCP_PORT || "9100", 10);
-const LOG_DIR            = process.env.LOG_DIR || "/var/www/html/hex-server";
-const LOG_SENT_DIR       = process.env.LOG_SENT_DIR || path.join(LOG_DIR, "logs_sent");
-const MAX_HTTP_BODY      = 5 * 1024 * 1024;
+const https = require('https');
+
+
+// === Config ===
+const PORT = Number(process.env.PORT || 3001);               // Express + Socket.IO
+const HTTP_INGEST_PORT = parseInt(process.env.HTTP_INGEST_PORT || "9000", 10); // HTTP crudo
+const TCP_PORT = parseInt(process.env.TCP_PORT || "9100", 10);
+const LOG_DIR = process.env.LOG_DIR || "/var/www/html/hex-server";
+const LOG_SENT_DIR = process.env.LOG_SENT_DIR || path.join(LOG_DIR, "logs_sent");
+const MAX_HTTP_BODY = 5 * 1024 * 1024;
 
 const CORS_ORIGINS = (process.env.CORS_ORIGINS || "")
-    .split(",")
-    .map(s => s.trim())
-    .filter(Boolean);
-
-const SOCKET_TOKEN             = process.env.SOCKET_TOKEN || "";
-const JWT_PUBLIC_KEY           = process.env.JWT_PUBLIC_KEY || "";
-const INTROSPECT_URL           = process.env.LARAVEL_INTROSPECT_URL || "";
-const INTROSPECT_BEARER        = process.env.LARAVEL_INTROSPECT_BEARER || "";
-const INTERNAL_TOKEN           = process.env.INTERNAL_TOKEN || "";
-const MONGO_URI                = process.env.MONGO_URI || "";
-
-const LARAVEL_INGEST_URL       = process.env.LARAVEL_INGEST_URL || "";
-const LARAVEL_INGEST_BEARER    = process.env.LARAVEL_INGEST_BEARER || "";
-const LARAVEL_TIMEOUT_MS       = parseInt(process.env.LARAVEL_TIMEOUT_MS || "5000", 10);
-const LARAVEL_MAX_RETRIES      = parseInt(process.env.LARAVEL_MAX_RETRIES || "2", 10);
-
-const LARAVEL_INGEST_LOG_URL   = process.env.LARAVEL_INGEST_LOG_URL || "";
-const LARAVEL_INGEST_LOG_BEARER= process.env.LARAVEL_INGEST_LOG_BEARER || LARAVEL_INGEST_BEARER;
-
-/* =========================
- *  Helpers básicos
- * ========================= */
-const log  = (...a) => console.log("[INFO ]", ...a);
-const warn = (...a) => console.warn("[WARN ]", ...a);
-const err  = (...a) => console.error("[ERROR]", ...a);
+    .split(",").map(s => s.trim()).filter(Boolean);
 
 const corsOptions = {
-    origin: true,
+    origin: true, // refleja cualquier origen
     credentials: true,
     methods: ["GET","POST","PUT","PATCH","DELETE","OPTIONS"],
     allowedHeaders: ["Content-Type","Authorization","X-Internal-Auth","Idempotency-Key"],
@@ -59,212 +34,202 @@
     maxAge: 600
 };
 
+const SOCKET_TOKEN = process.env.SOCKET_TOKEN || "";
+const JWT_PUBLIC_KEY = process.env.JWT_PUBLIC_KEY || "";
+const INTROSPECT_URL = process.env.LARAVEL_INTROSPECT_URL || "";
+const INTROSPECT_BEARER = process.env.LARAVEL_INTROSPECT_BEARER || "";
+const INTERNAL_TOKEN = process.env.INTERNAL_TOKEN || "";
+const MONGO_URI = process.env.MONGO_URI || "";
+
+const LARAVEL_INGEST_URL = process.env.LARAVEL_INGEST_URL || "";
+const LARAVEL_INGEST_BEARER = process.env.LARAVEL_INGEST_BEARER || "";
+const LARAVEL_TIMEOUT_MS = parseInt(process.env.LARAVEL_TIMEOUT_MS || "5000", 10);
+const LARAVEL_MAX_RETRIES = parseInt(process.env.LARAVEL_MAX_RETRIES || "2", 10);
+
+const startTs = new Date().toISOString();
+
+// --- log helpers ---
+const log = (...a) => console.log("[INFO ]", ...a);
+const warn = (...a) => console.warn("[WARN ]", ...a);
+const err = (...a) => console.error("[ERROR]", ...a);
+
 const sanitizeIp = (addr = "unknown") =>
     addr.replace(/[:.]/g, "_").replace(/^_+ffff_/, "");
-
 const isPrintable = (b) => b >= 0x20 && b <= 0x7e;
-
-const hexFromBuffer = (buf) => Buffer.from(buf || []).toString("hex").toUpperCase();
-
-const asciiFromBuffer = (buf) =>
-    Array.from(buf || []).map(b => (isPrintable(b) ? String.fromCharCode(b) : ".")).join("");
-
-const safePreview = (obj, n = 700) => {
-    try {
-        if (typeof obj === "string") return obj.slice(0, n);
-        return JSON.stringify(obj).slice(0, n);
-    } catch { return ""; }
+const logLine = (clientIP, buf, tag = "") => {
+    const now = new Date().toISOString();
+    const hex = buf.toString("hex").toUpperCase();
+    const ascii = Array.from(buf)
+        .map((b) => (isPrintable(b) ? String.fromCharCode(b) : "."))
+        .join("");
+    return `[${now}] ${tag} IP=${clientIP} LEN=${buf.length} HEX=${hex} ASCII=${ascii}`;
 };
 
-const maskBearer = (b) => {
+function safeAppend(file, text) {
+    try {
+        fs.appendFileSync(file, text + "\n", {flag: "a"});
+    } catch (e) {
+        err(`append fail (${file}): ${e.message}`);
+    }
+}
+
+// Devuelve un array de segmentos HEX (MAYÚSCULAS) extraídos del buffer.
+// 1) Si hay "HEX=..." o "HEX: ..." en el texto, devuelve cada ocurrencia.
+// 2) Si no los hay, intenta usar TODO el contenido como una sola cadena HEX.
+// Segmentos con longitud impar (nibble perdido) se descartan.
+function extractHexSegments(buf) {
+    if (!buf || !buf.length) return [];
+    const s = buf.toString("utf8");
+
+    // Captura HEX=... u HEX: ... sin arrastrar ASCII=...
+    const matches = [...s.matchAll(/HEX\s*[:=]\s*([0-9A-Fa-f]+)(?=\s|$|ASCII\s*[:=])/g)];
+    let segs = matches.map(m => m[1].toUpperCase());
+
+    if (segs.length === 0) {
+        const clean = s.replace(/[^0-9A-Fa-f]/g, "").toUpperCase();
+        if (clean) segs = [clean];
+    }
+
+    segs = segs.filter(h => h.length % 2 === 0);
+    return segs;
+}
+
+// --- split por delimitadores 7E..7E ---
+function splitFramesFromHex(hex) {
+    const clean = String(hex).replace(/[^0-9A-F]/gi, "").toUpperCase();
+    if (!clean) return [];
+    const re = /7E(?:[0-9A-F]{2})+?7E/g; // mínimo 1 byte entre 7E y 7E
+    const m = clean.match(re);
+    return m && m.length ? m : [clean]; // si no hay 7E..7E, manda el bloque completo como 1 frame
+}
+
+function collectNotifies(laravelRes) {
+    const list = [];
+    if (!laravelRes || typeof laravelRes !== "object") return list;
+
+    if (laravelRes.notify && laravelRes.notify.userId) {
+        list.push(laravelRes.notify);
+    }
+    if (Array.isArray(laravelRes.results)) {
+        for (const it of laravelRes.results) {
+            if (it && it.notify && it.notify.userId) list.push(it.notify);
+        }
+    }
+    return list;
+}
+
+// --- enviar 1 frame en hex a Laravel (guarda logs_sent) ---
+async function forwardHexToLaravel(hex, meta) {
+    if (!LARAVEL_INGEST_URL) return {ok: false, error: "missing_ingest_url"};
+
+    const body = {hex, received_at: new Date().toISOString()};
+    const sfile = sentLogFile(meta, meta?.proto === "TCP" ? "tcp-sent" : "http-sent");
+    const maskedAuth = maskBearer(LARAVEL_INGEST_BEARER);
+
+    const headers = {"Content-Type": "application/json"};
+    if (LARAVEL_INGEST_BEARER) headers.Authorization = LARAVEL_INGEST_BEARER;
+
+    safeAppend(
+        sfile,
+        `[${new Date().toISOString()}] POST ${LARAVEL_INGEST_URL} ip=${meta?.ip || "unknown"} ` +
+        `proto=${meta?.proto || "?"} hex_len=${hex.length} auth=${maskedAuth}`
+    );
+
+    let lastErr = null;
+    for (let attempt = 0; attempt <= LARAVEL_MAX_RETRIES; attempt++) {
+        try {
+            const res = await axios.post(LARAVEL_INGEST_URL, body, {
+                headers,
+                timeout: LARAVEL_TIMEOUT_MS,
+                httpsAgent: new https.Agent({
+                    rejectUnauthorized: process.env.NODE_ENV === "production",
+                }),
+            });
+            const preview = typeof res.data === "string"
+                ? res.data.slice(0, 400)
+                : JSON.stringify(res.data).slice(0, 400);
+
+            const fullFile = sfile.replace(/\.log$/, ".json");
+            fs.writeFileSync(fullFile, JSON.stringify(res.data, null, 2));
+            return res.data;
+        } catch (e) {
+            lastErr = e;
+            const status = e?.response?.status || "no_status";
+            const edata = e?.response?.data
+                ? JSON.stringify(e.response.data).slice(0, 400)
+                : (e?.message || "error").slice(0, 400);
+
+            warn(`forwardHexToLaravel attempt ${attempt + 1} failed: ${e?.message}`);
+            safeAppend(sfile, `[${new Date().toISOString()}] ERROR attempt=${attempt + 1} status=${status} detail=${edata}`);
+            if (attempt < LARAVEL_MAX_RETRIES) await new Promise(r => setTimeout(r, 500 * (attempt + 1)));
+        }
+    }
+    return {ok: false, error: lastErr?.message || "laravel_forward_failed"};
+}
+
+function maskBearer(b) {
     if (!b) return "";
     const s = String(b);
     if (s.length <= 12) return s[0] + "***" + s.slice(-1);
     return s.slice(0, 6) + "***" + s.slice(-4);
-};
-
-/* =========================
- *  FileStore: guarda raw/hex
- * ========================= */
-class FileStore {
-    static ensureDir(p) {
-        try {
-            if (!fs.existsSync(p)) fs.mkdirSync(p, { recursive: true });
-            fs.accessSync(p, fs.constants.W_OK);
-        } catch (e) {
-            err(`Dir not writable (${p}): ${e.message}`);
-        }
-    }
-
-    static init() {
-        this.ensureDir(LOG_DIR);
-        this.ensureDir(LOG_SENT_DIR);
-    }
-
-    static baseDirBy(meta = {}) {
-        const day = new Date().toISOString().slice(0,10);
-        const proto = (meta.proto || "GEN").toUpperCase();
-        const ipSan = sanitizeIp(meta.ip || "unknown");
-        const base = path.join(LOG_DIR, "ingest_store", day, proto, ipSan);
-        this.ensureDir(base);
-        return base;
-    }
-
-    /** Guarda raw y hex; devuelve rutas { raw_file, hex_file } */
-    static saveRawAndHex(buffer, meta = {}) {
-        const base = this.baseDirBy(meta);
-        const ts = new Date().toISOString().replace(/[:.]/g, "-");
-        const raw_file = path.join(base, `raw-${ts}.bin`);
-        const hex_file = path.join(base, `hex-${ts}.txt`);
-
-        try { fs.writeFileSync(raw_file, Buffer.from(buffer || [])); } catch(e){ err("write raw:", e.message); }
-        try { fs.writeFileSync(hex_file, hexFromBuffer(buffer)); } catch(e){ err("write hex:", e.message); }
-
-        return { raw_file, hex_file };
-    }
-
-    /** Genera ruta de log_sent (para request a Laravel) */
-    static sentLogFile(meta = {}, tag = "sent") {
-        const ipSan = sanitizeIp(meta?.ip || "unknown");
-        const ts = new Date().toISOString().replace(/[:.]/g, "-");
-        return path.join(LOG_SENT_DIR, `${tag}-${ipSan}-${ts}.log`);
-    }
-
-    static append(file, line) {
-        try { fs.appendFileSync(file, line + "\n", { flag: "a" }); } catch(e){ err(`append fail (${file}): ${e.message}`); }
-    }
-}
-FileStore.init();
-
-/* =========================
- *  Particionamiento HEX
- * ========================= */
-function extractHexSegments(buf) {
-    if (!buf || !buf.length) return [];
-    const s = buf.toString("utf8");
-    const matches = [...s.matchAll(/HEX\s*[:=]\s*([0-9A-Fa-f]+)(?=\s|$|ASCII\s*[:=])/g)];
-    let segs = matches.map(m => m[1].toUpperCase());
-    if (segs.length === 0) {
-        const clean = s.replace(/[^0-9A-Fa-f]/g, "").toUpperCase();
-        if (clean) segs = [clean];
-    }
-    return segs.filter(h => h.length % 2 === 0);
-}
-
-function splitFramesFromHex(hex) {
-    const clean = String(hex).replace(/[^0-9A-F]/gi, "").toUpperCase();
-    if (!clean) return [];
-    const m = clean.match(/7E(?:[0-9A-F]{2})+?7E/g);
-    return Array.isArray(m) ? m : [];
-}
-
-const has7eFlags = (frameHex) => String(frameHex).toUpperCase().startsWith("7E") && String(frameHex).toUpperCase().endsWith("7E");
-
-/* =========================
- *  LaravelClient
- * ========================= */
-class LaravelClient {
-    static async forwardHex(frameHex, meta) {
-        if (!LARAVEL_INGEST_URL) return { ok:false, error:"missing_ingest_url", __httpStatus:0 };
-
-        const headers = { "Content-Type":"application/json" };
-        if (LARAVEL_INGEST_BEARER) headers.Authorization = LARAVEL_INGEST_BEARER;
-
-        const sfile = FileStore.sentLogFile(meta, meta?.proto === "TCP" ? "tcp-sent" : "http-sent");
-        FileStore.append(sfile, `[${new Date().toISOString()}] POST ${LARAVEL_INGEST_URL} ip=${meta?.ip||"unknown"} proto=${meta?.proto||"?"} hex_len=${frameHex.length} auth=${maskBearer(LARAVEL_INGEST_BEARER)}`);
-
-        let lastErr = null;
-        for (let attempt = 0; attempt <= LARAVEL_MAX_RETRIES; attempt++) {
-            try {
-                const res = await axios.post(LARAVEL_INGEST_URL, { hex: frameHex, received_at: new Date().toISOString() }, {
-                    headers,
-                    timeout: LARAVEL_TIMEOUT_MS,
-                    httpsAgent: new https.Agent({ rejectUnauthorized: process.env.NODE_ENV === "production" }),
-                });
-                // Guarda respuesta completa
-                fs.writeFileSync(sfile.replace(/\.log$/, ".json"), JSON.stringify(res.data, null, 2));
-                if (typeof res.data === "object") res.data.__httpStatus = res.status;
-                return res.data;
-            } catch(e) {
-                lastErr = e;
-                const status  = e?.response?.status || 0;
-                const edata   = e?.response?.data ? e.response.data : { error: e?.message || "error" };
-                FileStore.append(sfile, `[${new Date().toISOString()}] ERROR attempt=${attempt+1} status=${status} detail=${safePreview(edata)}`);
-                if (attempt < LARAVEL_MAX_RETRIES) await new Promise(r => setTimeout(r, 500 * (attempt + 1)));
-            }
-        }
-        return { ok:false, error:lastErr?.message || "laravel_forward_failed", __httpStatus:0 };
-    }
-
-    static async postIngestLog(entry) {
-        if (!LARAVEL_INGEST_LOG_URL) return;
-        const headers = { "Content-Type":"application/json" };
-        if (LARAVEL_INGEST_LOG_BEARER) headers.Authorization = LARAVEL_INGEST_LOG_BEARER;
-
-        try {
-            await axios.post(LARAVEL_INGEST_LOG_URL, entry, {
-                headers,
-                timeout: 5000,
-                httpsAgent: new https.Agent({ rejectUnauthorized: process.env.NODE_ENV === "production" }),
-            });
-        } catch(e) {
-            warn("postIngestLog error:", e?.message);
-        }
-    }
-}
-
-/* =========================
- *  IngestLogger (éxito/fallo)
- * ========================= */
-class IngestLogger {
-    static async logSuccess({ proto, ip, endpoint, hex, hex_file, raw_file, http_status = 200, response }) {
-        await LaravelClient.postIngestLog({
-            ts: new Date().toISOString(),
-            proto, ip, endpoint,
-            attempt: 1,
-            ok: true,
-            http_status,
-            hex: hex || "",
-            hex_len: (hex||"").length,
-            response: response || null,
-            meta: { hex_file, raw_file },
-        });
-    }
-
-    static async logError({ proto, ip, endpoint, hex, hex_file, raw_file, http_status = 422, error, response }) {
-        await LaravelClient.postIngestLog({
-            ts: new Date().toISOString(),
-            proto, ip, endpoint,
-            attempt: 1,
-            ok: false,
-            http_status,
-            hex: hex || "",
-            hex_len: (hex||"").length,
-            error: error || "unknown_error",
-            response: response ? safePreview(response) : null,
-            meta: { hex_file, raw_file }
-        });
-    }
-}
-
-/* =========================
- *  Notifier (Mongo + Socket)
- * ========================= */
+}
+
+// genera nombre de archivo por cada envío a Laravel
+function sentLogFile(meta = {}, tag = "sent") {
+    const ipSan = sanitizeIp(meta?.ip || "unknown");
+    const ts = new Date().toISOString().replace(/[:.]/g, "-");
+    return path.join(LOG_SENT_DIR, `${tag}-${ipSan}-${ts}.log`);
+}
+
+// --- prepara LOG_DIR ---
+try {
+    if (!fs.existsSync(LOG_DIR)) {
+        fs.mkdirSync(LOG_DIR, {recursive: true});
+        log(`LOG_DIR created: ${LOG_DIR}`);
+    }
+    fs.accessSync(LOG_DIR, fs.constants.W_OK);
+    log(`LOG_DIR writable: ${LOG_DIR}`);
+} catch (e) {
+    err(`LOG_DIR not writable (${LOG_DIR}): ${e.message}`);
+}
+
+// --- prepara LOG_SENT_DIR ---
+try {
+    if (!fs.existsSync(LOG_SENT_DIR)) {
+        fs.mkdirSync(LOG_SENT_DIR, {recursive: true});
+        log(`LOG_SENT_DIR created: ${LOG_SENT_DIR}`);
+    }
+    fs.accessSync(LOG_SENT_DIR, fs.constants.W_OK);
+    log(`LOG_SENT_DIR writable: ${LOG_SENT_DIR}`);
+} catch (e) {
+    err(`LOG_SENT_DIR not writable (${LOG_SENT_DIR}): ${e.message}`);
+}
+
+// === App/Server/IO ===
+const app = express();
+app.use(express.json());
+app.use(helmet());
+app.use(cors(corsOptions));
+// importante para preflight
+app.options(/.*/, cors(corsOptions));   // o /^.*$/
+app.set("trust proxy", true);
+const server = http.createServer(app);
+const io = new Server(server, {
+    cors: {
+        origin: true,                  // permite cualquier origen
+        credentials: true,
+        methods: ["GET","POST","PUT","PATCH","DELETE","OPTIONS"],
+        allowedHeaders: ["Content-Type","Authorization","X-Internal-Auth","Idempotency-Key"]
+    },
+    transports: ["websocket", "polling"],
+});
+
+// ===== Mongoose Models (opcionales para notificaciones) =====
 let Notification, Idempotency;
-try { Notification = mongoose.model("Notification"); }
-catch {
+try {
+    Notification = mongoose.model("Notification");
+} catch {
     const NotificationSchema = new mongoose.Schema({
-<<<<<<< HEAD
-        userId: { type: String, index: true, required: true },
-        title:  { type: String, default:"Aviso", enum:["Aviso","Error","Warning","Info"] },
-        body:   { type: String, default:"" },
-        status: { type: String, default:"unread", enum:["read","unread","hidden"] },
-        data:   { type: mongoose.Schema.Types.Mixed, default:{} },
-        deliveredAt: { type: Date, default: null },
-        readAt: { type: Date, default: null },
-    }, { timestamps: { createdAt:"createdAt", updatedAt:false }});
-    NotificationSchema.index({ userId:1, createdAt:-1 });
-=======
         userId: {type: String, index: true, required: true},
         title: {type: String, default: "Aviso", enum: ["Aviso", "Error", "Warning", "Info","Dispositivo"]},
         body: {type: String, default: ""},
@@ -274,78 +239,42 @@
         readAt: {type: Date, default: null},
     }, {timestamps: {createdAt: "createdAt", updatedAt: false}});
     NotificationSchema.index({userId: 1, createdAt: -1});
->>>>>>> a5d71c81
     Notification = mongoose.model("Notification", NotificationSchema);
 }
-try { Idempotency = mongoose.model("Idempotency"); }
-catch {
+try {
+    Idempotency = mongoose.model("Idempotency");
+} catch {
     const IdempotencySchema = new mongoose.Schema({
-        key: { type:String, required:true, unique:true, index:true },
-        notificationId: { type: mongoose.Schema.Types.ObjectId, required:true },
-    }, { timestamps: { createdAt:"createdAt", updatedAt:false }});
-    IdempotencySchema.index({ createdAt:1 }, { expireAfterSeconds: 86400 });
+        key: {type: String, required: true, unique: true, index: true},
+        notificationId: {type: mongoose.Schema.Types.ObjectId, required: true},
+    }, {timestamps: {createdAt: "createdAt", updatedAt: false}});
+    IdempotencySchema.index({createdAt: 1}, {expireAfterSeconds: 86400});
     Idempotency = mongoose.model("Idempotency", IdempotencySchema);
 }
 
-class Notifier {
-    constructor(io) { this.io = io; }
-
-    async emit({ userId, title="Aviso", body="", data={}, idempotencyKey="" }) {
-        const payload = { title, body, data, status:"unread" };
-        let saved = null;
-
-        if (MONGO_URI && mongoose.connection?.readyState === 1) {
-            if (idempotencyKey) {
-                try {
-                    const existing = await Idempotency.findOne({ key:idempotencyKey }).lean();
-                    if (existing?.notificationId) {
-                        this.io.to(`user:${userId}`).emit("notify", { ...payload, id:existing.notificationId, createdAt:Date.now() });
-                        return existing.notificationId;
-                    }
-                } catch {}
-            }
-            try {
-                saved = await Notification.create({ userId:String(userId), ...payload });
-                if (idempotencyKey) {
-                    try { await Idempotency.create({ key:idempotencyKey, notificationId:saved._id }); }
-                    catch {
-                        try {
-                            const ex = await Idempotency.findOne({ key:idempotencyKey }).lean();
-                            if (ex?.notificationId) {
-                                this.io.to(`user:${userId}`).emit("notify", { ...payload, id:ex.notificationId, createdAt:Date.now() });
-                                return ex.notificationId;
-                            }
-                        } catch {}
-                    }
-                }
-            } catch(e){ warn("notification persist error:", e?.message); }
-        }
-
-        this.io.to(`user:${userId}`).emit("notify", { ...payload, id:saved?._id, createdAt: saved?.createdAt || Date.now() });
-        return saved?._id || null;
-    }
-}
-
-/* =========================
- *  Auth sockets
- * ========================= */
+// === Auth helpers ===
 async function authFromLaravel(token) {
     if (!INTROSPECT_URL) return null;
     try {
         const r = await axios.get(INTROSPECT_URL, {
-            headers: { Authorization:`Bearer ${token}`, "X-Internal-Auth": INTROSPECT_BEARER },
+            headers: {Authorization: `Bearer ${token}`, "X-Internal-Auth": INTROSPECT_BEARER},
             timeout: 3000,
         });
-        return String(r?.data?.id || r?.data?.user?.id || "") || null;
-    } catch { return null; }
+        const userId = String(r?.data?.id || r?.data?.user?.id || "");
+        return userId || null;
+    } catch {
+        return null;
+    }
 }
 
 function authFromJwt(token) {
     if (!JWT_PUBLIC_KEY) return null;
     try {
-        const payload = jwt.verify(token, JWT_PUBLIC_KEY, { algorithms:["RS256"] });
+        const payload = jwt.verify(token, JWT_PUBLIC_KEY, {algorithms: ["RS256"]});
         return String(payload.sub || payload.id || payload.user_id || "");
-    } catch { return null; }
+    } catch {
+        return null;
+    }
 }
 
 async function resolveUserIdFromHandshake(socket) {
@@ -363,118 +292,192 @@
     return null;
 }
 
-/* =========================
- *  App + IO
- * ========================= */
-const app = express();
-app.use(express.json());
-app.use(helmet());
-app.use(cors(corsOptions));
-app.options(/.*/, cors(corsOptions));
-app.set("trust proxy", true);
-
-const server = http.createServer(app);
-const io = new Server(server, {
-    cors: { origin:true, credentials:true, methods:["GET","POST","PUT","PATCH","DELETE","OPTIONS"], allowedHeaders:["Content-Type","Authorization","X-Internal-Auth","Idempotency-Key"] },
-    transports:["websocket","polling"],
-});
-
+// === Socket.IO auth ===
 io.use(async (socket, next) => {
     try {
         const userId = await resolveUserIdFromHandshake(socket);
         if (!userId) return next(new Error("unauthorized"));
         socket.data.userId = userId;
         next();
-    } catch { next(new Error("auth_error")); }
-});
-
-const notifier = new Notifier(io);
-
+    } catch (e) {
+        next(new Error("auth_error"));
+    }
+});
+
+// === Conexión sockets ===
 io.on("connection", (socket) => {
     const userId = socket.data.userId;
     const ip = socket.handshake.headers["x-forwarded-for"] || socket.handshake.address;
-    socket.join(`user:${userId}`);
+    const room = `user:${userId}`;
+    socket.join(room);
     log(`[connect] user=${userId} sid=${socket.id} ip=${ip}`);
 
-    socket.on("notify:ack", async ({ id }) => {
-        try { if (id && mongoose.connection?.readyState === 1) await Notification.findByIdAndUpdate(id, { deliveredAt:new Date() }).exec(); } catch {}
-    });
-    socket.on("notify:read", async ({ id }) => {
-        try { if (id && mongoose.connection?.readyState === 1) await Notification.findByIdAndUpdate(id, { status:"read", readAt:new Date() }).exec(); } catch {}
-    });
-    socket.on("ping:client", () => socket.emit("pong:server", { ts: Date.now() }));
+    socket.on("notify:ack", async ({id}) => {
+        try {
+            if (!id || mongoose.connection?.readyState !== 1) return;
+            await Notification.findByIdAndUpdate(id, {deliveredAt: new Date()}).exec();
+        } catch {
+        }
+    });
+    socket.on("notify:read", async ({id}) => {
+        try {
+            if (!id || mongoose.connection?.readyState !== 1) return;
+            await Notification.findByIdAndUpdate(id, {status: "read", readAt: new Date()}).exec();
+        } catch {
+        }
+    });
+    socket.on("ping:client", () => socket.emit("pong:server", {ts: Date.now()}));
     socket.on("disconnect", (reason) => log(`[disconnect] user=${userId} sid=${socket.id} reason=${reason}`));
 });
 
-/* =========================
- *  Ingestor
- * ========================= */
-class Ingestor {
-    static collectNotifies(laravelRes) {
-        const list = [];
-        if (!laravelRes || typeof laravelRes !== "object") return list;
-        if (laravelRes.notify?.userId) list.push(laravelRes.notify);
-        if (Array.isArray(laravelRes.results)) {
-            for (const it of laravelRes.results) {
-                if (it?.notify?.userId) list.push(it.notify);
+// === Utils: enviar notificación ===
+async function emitNotification({userId, title = "Aviso", body = "", data = {}, idempotencyKey = ""}) {
+    const payload = {title, body, data, status: "unread"};
+    let saved = null;
+
+    if (MONGO_URI && mongoose.connection?.readyState === 1) {
+        if (idempotencyKey) {
+            try {
+                const existing = await Idempotency.findOne({key: idempotencyKey}).lean();
+                if (existing?.notificationId) {
+                    io.to(`user:${userId}`).emit("notify", {
+                        ...payload,
+                        id: existing.notificationId,
+                        createdAt: Date.now()
+                    });
+                    return existing.notificationId;
+                }
+            } catch {
             }
         }
-        return list;
-    }
-
-    static async processBuffer({ buffer, ip, proto, endpoint = "" }) {
-        // Guardar original para re-proceso
-        const { raw_file, hex_file } = FileStore.saveRawAndHex(buffer, { ip, proto });
-
-        const segments = extractHexSegments(buffer);
+        try {
+            saved = await Notification.create({userId: String(userId), ...payload});
+            if (idempotencyKey) {
+                try {
+                    await Idempotency.create({key: idempotencyKey, notificationId: saved._id});
+                } catch {
+                    try {
+                        const ex = await Idempotency.findOne({key: idempotencyKey}).lean();
+                        if (ex?.notificationId) {
+                            io.to(`user:${userId}`).emit("notify", {
+                                ...payload,
+                                id: ex.notificationId,
+                                createdAt: Date.now()
+                            });
+                            return ex.notificationId;
+                        }
+                    } catch {
+                    }
+                }
+            }
+        } catch (e) {
+            warn("notification persist error:", e?.message);
+        }
+    }
+
+    io.to(`user:${userId}`).emit("notify", {...payload, id: saved?._id, createdAt: saved?.createdAt || Date.now()});
+    return saved?._id || null;
+}
+
+// === API REST mínima existente ===
+function requireInternalAuth(req, res, next) {
+    const token = req.headers["x-internal-auth"];
+    if (!INTERNAL_TOKEN || token === INTERNAL_TOKEN) return next();
+    return res.status(401).json({ok: false, error: "unauthorized_internal"});
+}
+
+app.get("/v1/health", (req, res) => res.json({ok: true, ts: Date.now()}));
+
+app.post("/v1/emit", requireInternalAuth, async (req, res) => {
+    const { userId, title, body, data } = req.body || {};
+    if (!userId) return res.status(400).json({ ok: false, error: "missing_userId" });
+
+    try {
+        const id = await emitNotification({
+            userId: String(userId),
+            title: title || "Aviso",
+            body:  body  || "",
+            data:  data  || {},
+            idempotencyKey: req.headers["idempotency-key"] || ""
+        });
+        return res.json({ ok: true, delivered: true, id });
+    } catch (e) {
+        return res.status(500).json({ ok: false, error: e?.message || "emit_failed" });
+    }
+});
+app.get("/v1/online/:userId", (req, res) => {
+    const room = io.sockets.adapter.rooms.get(`user:${req.params.userId}`) || new Set();
+    res.json({ok: true, sockets: room.size});
+});
+app.get("/v1/notifications/:userId", async (req, res) => {
+    if (!MONGO_URI) return res.status(503).json({ok: false, error: "mongo_disabled"});
+    if (mongoose.connection?.readyState !== 1) return res.status(503).json({ok: false, error: "mongo_disconnected"});
+    const {userId} = req.params;
+    const page = Math.max(1, Number(req.query.page || 1));
+    const limit = Math.min(100, Math.max(1, Number(req.query.limit || 20)));
+    const skip = (page - 1) * limit;
+    try {
+        const [items, total] = await Promise.all([
+            Notification.find({userId: String(userId)}).sort({createdAt: -1}).skip(skip).limit(limit).lean(),
+            Notification.countDocuments({userId: String(userId)}),
+        ]);
+        res.json({ok: true, page, limit, total, items});
+    } catch {
+        res.status(500).json({ok: false, error: "mongo_query_error"});
+    }
+});
+app.post("/v1/notifications/:id/read", requireInternalAuth, async (req, res) => {
+    try {
+        await Notification.findByIdAndUpdate(req.params.id, {status: "read", readAt: new Date()}).exec();
+        res.json({ok: true});
+    } catch {
+        res.status(500).json({ok: false});
+    }
+});
+app.post("/v1/notifications/:id/hide", requireInternalAuth, async (req, res) => {
+    try {
+        await Notification.findByIdAndUpdate(req.params.id, {status: "hidden"}).exec();
+        res.json({ok: true});
+    } catch {
+        res.status(500).json({ok: false});
+    }
+});
+
+// === HTTP INGEST (Express vía /ingest-raw para aceptar binario) ===
+// Si prefieres NO usar el servidor HTTP crudo, puedes mandar tus dispositivos a POST https://notify.tu.com/ingest-raw
+app.post("/ingest-raw", express.raw({type: "*/*", limit: MAX_HTTP_BODY}), async (req, res) => {
+    try {
+        const ip = req.headers["x-forwarded-for"] || req.socket.remoteAddress || "unknown";
+        const ipSan = sanitizeIp(ip);
+        const connTs = new Date().toISOString().replace(/[:.]/g, "-");
+        const logFile = path.join(LOG_DIR, `http-${ipSan}-${connTs}.log`);
+
+        const header = `${new Date().toISOString()} ${req.method} ${req.url} from ${ip} (${req.body.length} bytes)`;
+        const line = logLine(ip, Buffer.from(req.body || []), "HTTP");
+        safeAppend(logFile, header + "\n" + line);
+
+        const meta = {
+            ip,
+            proto: "HTTP",
+            headers: {"user-agent": req.headers["user-agent"] || ""},
+            path: req.url,
+            method: req.method
+        };
+
+        // --- EXTRAER SEGMENTOS HEX Y PROCESAR CADA UNO ---
+        const segments = extractHexSegments(Buffer.from(req.body || []));
         if (segments.length === 0) {
-            await IngestLogger.logError({
-                proto, ip, endpoint,
-                hex: "", hex_file, raw_file,
-                http_status: 422,
-                error: "invalid_or_missing_hex"
-            });
-            return { ok:false, reason:"invalid_or_missing_hex" };
+            return res.status(422).json({ ok: false, error: "invalid_or_missing_hex" });
         }
 
         const results = [];
         for (const hex of segments) {
-            const frames = splitFramesFromHex(hex);
-            if (frames.length === 0) {
-                await IngestLogger.logError({
-                    proto, ip, endpoint,
-                    hex, hex_file, raw_file,
-                    http_status: 422,
-                    error: "missing_frame_flags"
-                });
-                continue;
-            }
-
+            const frames = splitFramesFromHex(hex); // 7E...7E (una o varias)
             for (const frame of frames) {
-                const laravelRes = await LaravelClient.forwardHex(frame, { ip, proto, path:endpoint, method:"INGEST" });
-
-                // Log éxito/fallo (incluye hex y paths)
-                if (laravelRes?.ok) {
-                    await IngestLogger.logSuccess({
-                        proto, ip, endpoint,
-                        hex: frame, hex_file, raw_file,
-                        http_status: Number(laravelRes.__httpStatus || 200),
-                        response: laravelRes
-                    });
-                } else {
-                    await IngestLogger.logError({
-                        proto, ip, endpoint,
-                        hex: frame, hex_file, raw_file,
-                        http_status: Number(laravelRes?.__httpStatus || 422),
-                        error: laravelRes?.error || "ingest_failed",
-                        response: laravelRes
-                    });
-                }
-
-                // Notificaciones (si las hubo)
-                const notifies = this.collectNotifies(laravelRes);
+                const laravelRes = await forwardHexToLaravel(frame, meta);
+                const notifies = collectNotifies(laravelRes);
                 for (const n of notifies) {
-                    await notifier.emit({
+                    await emitNotification({
                         userId: String(n.userId),
                         title: n.title || "Aviso",
                         body:  n.body  || "",
@@ -482,179 +485,162 @@
                         idempotencyKey: n.idempotencyKey || ""
                     });
                 }
-
                 results.push({ ok: !!laravelRes?.ok, laravel: laravelRes });
             }
         }
-        return { ok:true, results, raw_file, hex_file };
-    }
-}
-
-/* =========================
- *  REST utilitario
- * ========================= */
-function requireInternalAuth(req, res, next) {
-    const token = req.headers["x-internal-auth"];
-    if (!INTERNAL_TOKEN || token === INTERNAL_TOKEN) return next();
-    return res.status(401).json({ ok:false, error:"unauthorized_internal" });
-}
-
-app.get("/v1/health", (req, res) => res.json({ ok:true, ts:Date.now() }));
-
-app.post("/v1/emit", requireInternalAuth, async (req, res) => {
-    const { userId, title, body, data } = req.body || {};
-    if (!userId) return res.status(400).json({ ok:false, error:"missing_userId" });
-    try {
-        const id = await notifier.emit({
-            userId:String(userId),
-            title:title || "Aviso",
-            body: body || "",
-            data: data || {},
-            idempotencyKey: req.headers["idempotency-key"] || ""
-        });
-        res.json({ ok:true, delivered:true, id });
-    } catch(e) {
-        res.status(500).json({ ok:false, error: e?.message || "emit_failed" });
-    }
-});
-
-app.get("/v1/online/:userId", (req,res) => {
-    const room = io.sockets.adapter.rooms.get(`user:${req.params.userId}`) || new Set();
-    res.json({ ok:true, sockets: room.size });
-});
-
-app.get("/v1/notifications/:userId", async (req,res) => {
-    if (!MONGO_URI) return res.status(503).json({ ok:false, error:"mongo_disabled" });
-    if (mongoose.connection?.readyState !== 1) return res.status(503).json({ ok:false, error:"mongo_disconnected" });
-    const { userId } = req.params;
-    const page  = Math.max(1, Number(req.query.page || 1));
-    const limit = Math.min(100, Math.max(1, Number(req.query.limit || 20)));
-    const skip  = (page - 1) * limit;
-    try {
-        const [items, total] = await Promise.all([
-            Notification.find({ userId:String(userId) }).sort({ createdAt:-1 }).skip(skip).limit(limit).lean(),
-            Notification.countDocuments({ userId:String(userId) }),
-        ]);
-        res.json({ ok:true, page, limit, total, items });
-    } catch { res.status(500).json({ ok:false, error:"mongo_query_error" }); }
-});
-
-app.post("/v1/notifications/:id/read", requireInternalAuth, async (req,res) => {
-    try { await Notification.findByIdAndUpdate(req.params.id, { status:"read", readAt:new Date() }).exec(); res.json({ ok:true }); }
-    catch { res.status(500).json({ ok:false }); }
-});
-
-app.post("/v1/notifications/:id/hide", requireInternalAuth, async (req,res) => {
-    try { await Notification.findByIdAndUpdate(req.params.id, { status:"hidden" }).exec(); res.json({ ok:true }); }
-    catch { res.status(500).json({ ok:false }); }
-});
-
-/* =========================
- *  HTTP Ingest (/ingest-raw)
- * ========================= */
-app.post("/ingest-raw", express.raw({ type:"*/*", limit:MAX_HTTP_BODY }), async (req, res) => {
-    try {
-        const ip = req.headers["x-forwarded-for"] || req.socket.remoteAddress || "unknown";
-        const result = await Ingestor.processBuffer({
-            buffer: Buffer.from(req.body || []),
-            ip,
-            proto: "HTTP",
-            endpoint: "/ingest-raw"
-        });
-        if (!result.ok) return res.status(422).json({ ok:false, error: result.reason || "invalid" });
-        res.status(200).json({ ok:true, segments:(result.results||[]).length, results: result.results });
-    } catch(e) {
+
+        res.status(200).json({ ok: true, segments: segments.length, results });
+    } catch (e) {
         err("ingest-raw error:", e?.message);
-        await IngestLogger.logError({ proto:"HTTP", ip:"unknown", endpoint:"/ingest-raw", http_status:500, error:e?.message||"ingest_error" });
-        res.status(500).json({ ok:false, error:"ingest_error" });
-    }
-});
-
-/* =========================
- *  HTTP crudo (puerto dedicado)
- * ========================= */
-const httpIngestServer = http.createServer(async (req, res) => {
-    try {
-        const chunks = [];
-        let bytes = 0;
-        req.on("data", (c) => {
-            bytes += c.length;
-            if (bytes > MAX_HTTP_BODY) {
-                warn(`HTTP body too large (${bytes} bytes)`);
-                res.writeHead(413);
-                res.end("Payload Too Large");
-                req.destroy();
-                return;
+        res.status(500).json({ok: false, error: "ingest_error"});
+    }
+});
+// === HTTP crudo (puerto separado, comportamiento original) ===
+const httpIngestServer = http.createServer((req, res) => {
+    const ip = req.socket.remoteAddress || "unknown";
+    const ipSan = sanitizeIp(ip);
+    const connTs = new Date().toISOString().replace(/[:.]/g, "-");
+    const logFile = path.join(LOG_DIR, `http-${ipSan}-${connTs}.log`);
+
+    let bytes = 0;
+    const chunks = [];
+    req.on("data", (c) => {
+        bytes += c.length;
+        if (bytes > MAX_HTTP_BODY) {
+            warn(`HTTP body too large from ${ip} (${bytes} bytes) - aborting`);
+            res.writeHead(413);
+            res.end("Payload Too Large");
+            req.destroy();
+            return;
+        }
+        chunks.push(c);
+    });
+
+    req.on("end", async () => {
+        const body = Buffer.concat(chunks);
+        const header = `${new Date().toISOString()} ${req.method} ${req.url} from ${ip} (${bytes} bytes)`;
+        const line = logLine(ip, body, "HTTP");
+        safeAppend(logFile, header + "\n" + line);
+
+        const meta = {ip, proto: "HTTP", path: req.url, method: req.method};
+
+        // --- EXTRAER SEGMENTOS HEX Y PROCESAR CADA UNO ---
+        const segments = extractHexSegments(body);
+        if (segments.length === 0) {
+            res.writeHead(422, { "Content-Type": "application/json" });
+            return res.end(JSON.stringify({ ok: false, error: "invalid_or_missing_hex" }));
+        }
+
+        const results = [];
+        for (const hex of segments) {
+            const frames = splitFramesFromHex(hex);
+            for (const frame of frames) {
+                const laravelRes = await forwardHexToLaravel(frame, meta);
+                if (laravelRes?.ok && laravelRes?.notify?.userId) {
+                    await emitNotification({
+                        userId: String(laravelRes.notify.userId),
+                        title: laravelRes.notify.title || "Aviso",
+                        body: laravelRes.notify.body || "",
+                        data: laravelRes.notify.data || {},
+                        idempotencyKey: laravelRes.notify.idempotencyKey || ""
+                    });
+                }
+                results.push({ ok: !!laravelRes?.ok, laravel: laravelRes });
             }
-            chunks.push(c);
-        });
-        req.on("end", async () => {
-            const ip = req.socket.remoteAddress || "unknown";
-            const body = Buffer.concat(chunks);
-            const result = await Ingestor.processBuffer({ buffer: body, ip, proto:"HTTP", endpoint: req.url });
-            if (!result.ok) {
-                res.writeHead(422, { "Content-Type":"application/json" });
-                return res.end(JSON.stringify({ ok:false, error: result.reason || "invalid" }));
-            }
-            res.writeHead(200, { "Content-Type":"application/json" });
-            res.end(JSON.stringify({ ok:true, segments:(result.results||[]).length, results: result.results, ts:new Date().toISOString() }));
-        });
-        req.on("error", async (e) => {
-            const ip = req.socket.remoteAddress || "unknown";
-            await IngestLogger.logError({ proto:"HTTP", ip, endpoint:"http_ingest_server", http_status:500, error:e?.message || "http_req_error" });
-        });
-    } catch(e) {
-        err("httpIngestServer:", e?.message);
-    }
-});
-
-/* =========================
- *  TCP Server
- * ========================= */
+        }
+
+        res.writeHead(200, { "Content-Type": "application/json" });
+        res.end(JSON.stringify({ ok: true, segments: segments.length, results, ts: new Date().toISOString() }));
+    });
+    req.on("error", (e) => err(`HTTP req error from ${ip}: ${e.message}`));
+});
+
+// === TCP server ===
 const tcpServer = net.createServer((socket) => {
     const ip = socket.remoteAddress || "unknown";
+    const ipSan = sanitizeIp(ip);
+    const connTs = new Date().toISOString().replace(/[:.]/g, "-");
+    const logFile = path.join(LOG_DIR, `tcp-${ipSan}-${connTs}.log`);
+
     socket.setKeepAlive(true, 30_000);
     socket.setNoDelay(true);
     socket.setTimeout(300_000);
 
+    safeAppend(logFile, `# OPEN ${new Date().toISOString()} from ${ip}`);
+    log(`TCP conn from ${ip} -> ${path.basename(logFile)}`);
+
     socket.on("data", async (buf) => {
-        await Ingestor.processBuffer({ buffer: buf, ip, proto:"TCP", endpoint:"tcp:data" });
-    });
-
-    socket.on("timeout", () => { warn(`TCP timeout ${ip}`); socket.end(); });
-    socket.on("end", () => log(`TCP close ${ip}`));
-    socket.on("error", async (e) => {
+        const line = logLine(ip, buf, "TCP");
+        safeAppend(logFile, line);
+
+        // --- EXTRAER SEGMENTOS HEX Y PROCESAR CADA UNO ---
+        const segments = extractHexSegments(buf);
+        if (segments.length === 0) {
+            safeAppend(logFile, `# DROP ${new Date().toISOString()} invalid_or_missing_hex from ${ip}`);
+            return;
+        }
+
+        const meta = { ip, proto: "TCP" };
+
+        for (const hex of segments) {
+            const frames = splitFramesFromHex(hex);
+            for (const frame of frames) {
+                const laravelRes = await forwardHexToLaravel(frame, meta);
+                const notifies = collectNotifies(laravelRes);
+                for (const n of notifies) {
+                    await emitNotification({
+                        userId: String(n.userId),
+                        title: n.title || "Aviso",
+                        body:  n.body  || "",
+                        data:  n.data  || {},
+                        idempotencyKey: n.idempotencyKey || ""
+                    });
+                }
+            }
+        }
+    });
+
+    socket.on("timeout", () => {
+        safeAppend(logFile, `# TIMEOUT ${new Date().toISOString()}`);
+        warn(`TCP timeout ${ip}`);
+        socket.end();
+    });
+    socket.on("end", () => {
+        safeAppend(logFile, `# CLOSE ${new Date().toISOString()}`);
+        log(`TCP close ${ip}`);
+    });
+    socket.on("error", (e) => {
+        safeAppend(logFile, `# ERROR ${new Date().toISOString()} ${e.message}`);
         err(`TCP socket error ${ip}: ${e.message}`);
-        await IngestLogger.logError({ proto:"TCP", ip, endpoint:"tcp_socket_error", http_status:500, error:e?.message || "tcp_socket_error" });
-    });
-});
-
-/* =========================
- *  Start
- * ========================= */
+    });
+});
+
+httpIngestServer.on("listening", () => log(`HTTP ingest listening on ${HTTP_INGEST_PORT}`));
+httpIngestServer.on("error", (e) => err(`HTTP ingest error: ${e.message}`));
+tcpServer.on("listening", () => log(`TCP listening on ${TCP_PORT}`));
+tcpServer.on("error", (e) => err(`TCP server error: ${e.message}`));
+
+// === Start ===
 async function start() {
     if (MONGO_URI) {
         try {
-            await mongoose.connect(MONGO_URI, { serverSelectionTimeoutMS: 5000 });
+            await mongoose.connect(MONGO_URI, {serverSelectionTimeoutMS: 5000});
             log("[mongo] conectado");
-        } catch (e) { err("[mongo] no se pudo conectar:", e?.message); }
+        } catch (e) {
+            err("[mongo] no se pudo conectar:", e?.message);
+        }
     } else {
         log("[mongo] MONGO_URI no configurado, persistencia deshabilitada");
     }
-    httpIngestServer.listen(HTTP_INGEST_PORT, () => log(`HTTP ingest :${HTTP_INGEST_PORT}`));
-    tcpServer.listen(TCP_PORT, () => log(`TCP ingest :${TCP_PORT}`));
-    server.listen(PORT, () => log(`App (Express+Socket.IO) :${PORT}`));
-}
+
+    httpIngestServer.listen(HTTP_INGEST_PORT);
+    tcpServer.listen(TCP_PORT);
+
+    server.listen(PORT, () => log(`Unified server (Express+Socket.IO) :${PORT}`));
+}
+
 start();
 
-/* =========================
- *  Global errors
- * ========================= */
-process.on("uncaughtException", async (e) => {
-    err("uncaughtException:", e?.stack || e);
-    await LaravelClient.postIngestLog({ ts:new Date().toISOString(), action:"uncaughtException", ok:false, error:e?.message||"uncaughtException", http_status:500 });
-});
-process.on("unhandledRejection", async (e) => {
-    err("unhandledRejection:", e?.stack || e);
-    await LaravelClient.postIngestLog({ ts:new Date().toISOString(), action:"unhandledRejection", ok:false, error:(e && e.message) || String(e) || "unhandledRejection", http_status:500 });
-});+// Global errors
+process.on("uncaughtException", (e) => err("uncaughtException:", e?.stack || e));
+process.on("unhandledRejection", (e) => err("unhandledRejection:", e?.stack || e));